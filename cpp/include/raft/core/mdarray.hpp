--- conflicted
+++ resolved
@@ -27,278 +27,11 @@
 #include <raft/core/detail/host_device_accessor.hpp>
 #include <raft/core/detail/macros.hpp>
 #include <raft/core/mdspan.hpp>
-<<<<<<< HEAD
-#include <raft/cudart_utils.h>
-#include <raft/detail/mdarray.hpp>
-
-=======
 #include <raft/core/mdspan_types.hpp>
->>>>>>> 894a7feb
 #include <rmm/cuda_stream_view.hpp>
 
 namespace raft {
 /**
-<<<<<<< HEAD
- * @brief Dimensions extents for raft::host_mdspan or raft::device_mdspan
- */
-template <typename IndexType, size_t... ExtentsPack>
-using extents = std::experimental::extents<IndexType, ExtentsPack...>;
-
-/**
- * @defgroup C-Contiguous layout for mdarray and mdspan. Implies row-major and contiguous memory.
- * @{
- */
-using detail::stdex::layout_right;
-using layout_c_contiguous = layout_right;
-using row_major           = layout_right;
-/** @} */
-
-/**
- * @defgroup F-Contiguous layout for mdarray and mdspan. Implies column-major and contiguous memory.
- * @{
- */
-using detail::stdex::layout_left;
-using layout_f_contiguous = layout_left;
-using col_major           = layout_left;
-/** @} */
-
-/**
- * @brief Strided layout for non-contiguous memory.
- */
-using detail::stdex::layout_stride;
-
-/**
- * @defgroup Common mdarray/mdspan extent types. The rank is known at compile time, each dimension
- * is known at run time (dynamic_extent in each dimension).
- * @{
- */
-using detail::matrix_extent;
-using detail::scalar_extent;
-using detail::vector_extent;
-
-template <typename IndexType>
-using extent_1d = vector_extent<IndexType>;
-
-template <typename IndexType>
-using extent_2d = matrix_extent<IndexType>;
-
-template <typename IndexType>
-using extent_3d = detail::stdex::extents<IndexType, dynamic_extent, dynamic_extent, dynamic_extent>;
-
-template <typename IndexType>
-using extent_4d =
-  detail::stdex::extents<IndexType, dynamic_extent, dynamic_extent, dynamic_extent, dynamic_extent>;
-
-template <typename IndexType>
-using extent_5d = detail::stdex::extents<IndexType,
-                                         dynamic_extent,
-                                         dynamic_extent,
-                                         dynamic_extent,
-                                         dynamic_extent,
-                                         dynamic_extent>;
-/** @} */
-
-template <typename ElementType,
-          typename Extents,
-          typename LayoutPolicy   = layout_c_contiguous,
-          typename AccessorPolicy = detail::stdex::default_accessor<ElementType>>
-using mdspan = detail::stdex::mdspan<ElementType, Extents, LayoutPolicy, AccessorPolicy>;
-
-enum class StorageOrderType { column_major_t, row_major_t };
-
-namespace detail {
-
-// keeping ByteAlignment as optional to allow testing
-template <class ValueType, size_t ByteAlignment = 128>
-struct padding {
-  static_assert(std::is_same<std::remove_cv_t<ValueType>, ValueType>::value,
-                "std::experimental::padding ValueType has to be provided without "
-                "const or volatile specifiers.");
-  static_assert(ByteAlignment % sizeof(ValueType) == 0 || sizeof(ValueType) % ByteAlignment == 0,
-                "std::experimental::padding sizeof(ValueType) has to be multiple or "
-                "divider of ByteAlignment.");
-  static constexpr size_t value = std::max(ByteAlignment / sizeof(ValueType), 1ul);
-};
-
-template <std::size_t padding, StorageOrderType order>
-using layout_padded_general = std::conditional_t<order == StorageOrderType::row_major_t,
-                                                 stdex::layout_right_padded<padding>,
-                                                 stdex::layout_left_padded<padding>>;
-
-// alignment fixed to 128 bytes
-struct alignment {
-  static constexpr size_t value = 128;
-};
-
-}  // namespace detail
-
-template <typename ElementType, StorageOrderType order>
-using padded_layout = detail::layout_padded_general<
-  detail::padding<std::remove_cv_t<std::remove_reference_t<ElementType>>>::value,
-  order>;
-
-template <class ElementType, class Extents, StorageOrderType order>
-using aligned_mdspan =
-  mdspan<ElementType,
-         Extents,
-         padded_layout<ElementType, order>,
-         detail::stdex::aligned_accessor<ElementType, detail::alignment::value>>;
-
-using detail::stdex::aligned_accessor;
-
-template <class ElementType, class Extents, StorageOrderType order>
-aligned_mdspan<ElementType, Extents, order> make_aligned_mdspan(ElementType* input_pointer,
-                                                                Extents e,
-                                                                StorageOrderType /*order*/)
-{
-  using value_type = std::remove_cv_t<std::remove_reference_t<ElementType>>;
-  using data_handle_type =
-    typename detail::stdex::aligned_accessor<ElementType,
-                                             detail::alignment::value>::data_handle_type;
-
-  assert(input_pointer == alignTo(input_pointer, detail::alignment::value));
-
-  data_handle_type aligned_pointer = input_pointer;
-
-  using mapping = typename padded_layout<value_type, order>::template mapping<Extents>;
-  return {aligned_pointer, mapping{e}};
-};
-
-namespace detail {
-/**
- * @\brief Template checks and helpers to determine if type T is an std::mdspan
- *         or a derived type
- */
-
-template <typename ElementType, typename Extents, typename LayoutPolicy, typename AccessorPolicy>
-void __takes_an_mdspan_ptr(mdspan<ElementType, Extents, LayoutPolicy, AccessorPolicy>*);
-
-template <typename T, typename = void>
-struct is_mdspan : std::false_type {
-};
-template <typename T>
-struct is_mdspan<T, std::void_t<decltype(__takes_an_mdspan_ptr(std::declval<T*>()))>>
-  : std::true_type {
-};
-
-template <typename T>
-using is_mdspan_t = is_mdspan<std::remove_const_t<T>>;
-
-template <typename T>
-inline constexpr bool is_mdspan_v = is_mdspan_t<T>::value;
-}  // namespace detail
-
-/**
- * @\brief Boolean to determine if variadic template types Tn are either
- *          raft::host_mdspan/raft::device_mdspan or their derived types
- */
-template <typename... Tn>
-inline constexpr bool is_mdspan_v = std::conjunction_v<detail::is_mdspan_t<Tn>...>;
-
-template <typename... Tn>
-using enable_if_mdspan = std::enable_if_t<is_mdspan_v<Tn...>>;
-
-/**
- * @brief stdex::mdspan with device tag to avoid accessing incorrect memory location.
- */
-template <typename ElementType,
-          typename Extents,
-          typename LayoutPolicy   = layout_c_contiguous,
-          typename AccessorPolicy = detail::stdex::default_accessor<ElementType>>
-using device_mdspan =
-  mdspan<ElementType, Extents, LayoutPolicy, detail::device_accessor<AccessorPolicy>>;
-
-/**
- * @brief stdex::mdspan with host tag to avoid accessing incorrect memory location.
- */
-template <typename ElementType,
-          typename Extents,
-          typename LayoutPolicy   = layout_c_contiguous,
-          typename AccessorPolicy = detail::stdex::default_accessor<ElementType>>
-using host_mdspan =
-  mdspan<ElementType, Extents, LayoutPolicy, detail::host_accessor<AccessorPolicy>>;
-
-template <typename ElementType,
-          typename Extents,
-          typename LayoutPolicy   = layout_c_contiguous,
-          typename AccessorPolicy = detail::stdex::default_accessor<ElementType>>
-using managed_mdspan =
-  mdspan<ElementType, Extents, LayoutPolicy, detail::managed_accessor<AccessorPolicy>>;
-
-namespace detail {
-template <typename T, bool B>
-struct is_device_mdspan : std::false_type {
-};
-template <typename T>
-struct is_device_mdspan<T, true> : std::bool_constant<T::accessor_type::is_device_accessible> {
-};
-
-/**
- * @\brief Boolean to determine if template type T is either raft::device_mdspan or a derived type
- */
-template <typename T>
-using is_device_mdspan_t = is_device_mdspan<T, is_mdspan_v<T>>;
-
-template <typename T, bool B>
-struct is_host_mdspan : std::false_type {
-};
-template <typename T>
-struct is_host_mdspan<T, true> : std::bool_constant<T::accessor_type::is_host_accessible> {
-};
-
-/**
- * @\brief Boolean to determine if template type T is either raft::host_mdspan or a derived type
- */
-template <typename T>
-using is_host_mdspan_t = is_host_mdspan<T, is_mdspan_v<T>>;
-
-template <typename T, bool B>
-struct is_managed_mdspan : std::false_type {
-};
-template <typename T>
-struct is_managed_mdspan<T, true> : std::bool_constant<T::accessor_type::is_managed_accessible> {
-};
-
-/**
- * @\brief Boolean to determine if template type T is either raft::managed_mdspan or a derived type
- */
-template <typename T>
-using is_managed_mdspan_t = is_managed_mdspan<T, is_mdspan_v<T>>;
-}  // namespace detail
-
-/**
- * @\brief Boolean to determine if variadic template types Tn are either raft::device_mdspan or a
- * derived type
- */
-template <typename... Tn>
-inline constexpr bool is_device_mdspan_v = std::conjunction_v<detail::is_device_mdspan_t<Tn>...>;
-
-template <typename... Tn>
-using enable_if_device_mdspan = std::enable_if_t<is_device_mdspan_v<Tn...>>;
-
-/**
- * @\brief Boolean to determine if variadic template types Tn are either raft::host_mdspan or a
- * derived type
- */
-template <typename... Tn>
-inline constexpr bool is_host_mdspan_v = std::conjunction_v<detail::is_host_mdspan_t<Tn>...>;
-
-template <typename... Tn>
-using enable_if_host_mdspan = std::enable_if_t<is_host_mdspan_v<Tn...>>;
-
-/**
- * @\brief Boolean to determine if variadic template types Tn are either raft::managed_mdspan or a
- * derived type
- */
-template <typename... Tn>
-inline constexpr bool is_managed_mdspan_v = std::conjunction_v<detail::is_managed_mdspan_t<Tn>...>;
-
-template <typename... Tn>
-using enable_if_managed_mdspan = std::enable_if_t<is_managed_mdspan_v<Tn...>>;
-
-/**
-=======
->>>>>>> 894a7feb
  * @brief Interface to implement an owning multi-dimensional array
  *
  * raft::array_interace is an interface to owning container types for mdspan.
