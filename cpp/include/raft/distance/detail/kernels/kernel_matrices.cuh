--- conflicted
+++ resolved
@@ -387,8 +387,8 @@
                              math_t,
                              math_t,
                              decltype(fin_op),
-<<<<<<< HEAD
-                             index_t>(const_cast<math_t*>(x1.data),
+                             index_t>(device_resources(stream),
+                                      const_cast<math_t*>(x1.data),
                                       const_cast<math_t*>(x2.data),
                                       out.data,
                                       out.n_rows,
@@ -397,21 +397,7 @@
                                       NULL,
                                       0,
                                       fin_op,
-                                      stream,
                                       out.is_row_major);
-=======
-                             index_t>(device_resources(stream),
-                                      const_cast<math_t*>(x1),
-                                      const_cast<math_t*>(x2),
-                                      out,
-                                      n1,
-                                      n2,
-                                      n_cols,
-                                      NULL,
-                                      0,
-                                      fin_op,
-                                      is_row_major);
->>>>>>> d45eb1ec
   }
 };
 
