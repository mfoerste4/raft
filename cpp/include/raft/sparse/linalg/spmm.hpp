--- conflicted
+++ resolved
@@ -80,17 +80,9 @@
 
   detail::spmm(handle, trans_x, trans_y, is_row_major, alpha, descr_x, descr_y, beta, descr_z);
 
-<<<<<<< HEAD
-  raft::copy(z.data_handle(), z_tmp.data(), z_tmp.size(), raft::resource::get_cuda_stream(handle));
-
-=======
   // WARNING: Do not remove the following copy unless you can, with certainty, say that
   // the underlying cuSPARSE issue affecting CUDA 12.2+ has been resolved.
-  raft::copy(z.data_handle(),
-             z_tmp_view.data_handle(),
-             z_tmp_view.size(),
-             raft::resource::get_cuda_stream(handle));
->>>>>>> 73429801
+  raft::copy(z.data_handle(), z_tmp.data(), z_tmp.size(), raft::resource::get_cuda_stream(handle));
   RAFT_CUSPARSE_TRY_NO_THROW(cusparseDestroySpMat(descr_x));
   RAFT_CUSPARSE_TRY_NO_THROW(cusparseDestroyDnMat(descr_y));
   RAFT_CUSPARSE_TRY_NO_THROW(cusparseDestroyDnMat(descr_z));
