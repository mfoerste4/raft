--- conflicted
+++ resolved
@@ -165,20 +165,11 @@
   void compute(value_t *out_dists) override {
     l2_expanded_distances_t<value_idx, value_t>::compute(out_dists);
     // Sqrt Post-processing
-<<<<<<< HEAD
-    value_t p = 0.5;  // standard l2
-    raft::linalg::unaryOp<value_t>(
-      out_dists, out_dists, this->config_->a_nrows * this->config_->b_nrows,
-      [p] __device__(value_t input) {
-        int neg = input < 0 ? -1 : 1;
-        return powf(fabs(input), p) * neg;
-=======
     raft::linalg::unaryOp<value_t>(
       out_dists, out_dists, this->config_->a_nrows * this->config_->b_nrows,
       [] __device__(value_t input) {
         int neg = input < 0 ? -1 : 1;
         return sqrt(abs(input) * neg);
->>>>>>> 479b99bf
       },
       this->config_->stream);
   }
