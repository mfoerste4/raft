--- conflicted
+++ resolved
@@ -425,7 +425,6 @@
   }
 }
 
-<<<<<<< HEAD
 void test_mdspan_layout_padded_general()
 {
   {
@@ -451,7 +450,7 @@
     static constexpr int X = -1;
     int data_padded[]      = {1, 2, 3, 4, 5, X, X, X, 6, 7, 8, 9, 10, X, X, X};
 
-    using extents_type = stdex::extents<stdex::dynamic_extent, stdex::dynamic_extent>;
+    using extents_type = stdex::extents<size_t, stdex::dynamic_extent, stdex::dynamic_extent>;
     using layout_padded_general =
       stdex::layout_padded_general<stdex::padding<int, alignment_bytes>::value,
                                    stdex::StorageOrderType::row_major_t>;
@@ -477,7 +476,7 @@
 
 void test_mdarray_padding()
 {
-  using extents_type = stdex::extents<dynamic_extent, dynamic_extent>;
+  using extents_type = stdex::extents<size_t, dynamic_extent, dynamic_extent>;
   auto s             = rmm::cuda_stream_default;
 
   {
@@ -542,7 +541,7 @@
 
     // manually create span with layout
     {
-      auto data_padded         = padded_device_array.data();
+      auto data_padded         = padded_device_array.data_handle();
       using padded_mdspan_type = device_mdspan<float, extents_type, layout_padded_general>;
       auto padded_span         = padded_mdspan_type(data_padded, layout);
       thrust::for_each_n(rmm::exec_policy(s),
@@ -722,7 +721,7 @@
 
 void test_mdspan_padding_by_type()
 {
-  using extents_type = stdex::extents<dynamic_extent, dynamic_extent>;
+  using extents_type = stdex::extents<size_t, dynamic_extent, dynamic_extent>;
   auto s             = rmm::cuda_stream_default;
 
   {
@@ -796,7 +795,7 @@
 
 void test_mdspan_aligned_matrix()
 {
-  using extents_type = stdex::extents<dynamic_extent, dynamic_extent>;
+  using extents_type = stdex::extents<size_t, dynamic_extent, dynamic_extent>;
   constexpr int rows = 2;
   constexpr int cols = 10;
 
@@ -820,7 +819,7 @@
   // now work with device memory
   // use simple 1D array to allocate some space
   auto s          = rmm::cuda_stream_default;
-  using extent_1d = stdex::extents<dynamic_extent>;
+  using extent_1d = stdex::extents<size_t, dynamic_extent>;
   layout_c_contiguous::mapping<extent_1d> layout_1d{extent_1d{rows * 32}};
   using mdarray_t    = device_mdarray<long, extent_1d, layout_c_contiguous>;
   auto device_policy = mdarray_t::container_policy_type{s};
@@ -833,7 +832,9 @@
 
   auto my_aligned_device_span =
     make_aligned_mdspan<long, extents_type, stdex::StorageOrderType::row_major_t>(
-      device_array_1d.data(), extents_type{rows, cols}, stdex::StorageOrderType::row_major_t);
+      device_array_1d.data_handle(),
+      extents_type{rows, cols},
+      stdex::StorageOrderType::row_major_t);
 
   thrust::device_vector<int32_t> status(1, 0);
   auto p_status = status.data().get();
@@ -850,7 +851,6 @@
 
 TEST(MDSpan, MDSpanAlignedMatrix) { test_mdspan_aligned_matrix(); }
 
-=======
 namespace {
 void test_mdarray_unravel()
 {
@@ -942,5 +942,5 @@
 }  // anonymous namespace
 
 TEST(MDArray, Unravel) { test_mdarray_unravel(); }
->>>>>>> b6697529
+
 }  // namespace raft